--- conflicted
+++ resolved
@@ -66,11 +66,8 @@
 	GoogleOauthCredentials      *oauth.Credentials
 	GitHubOauthCredentials      *oauth.Credentials
 	FacebookOauthCredentials    *oauth.Credentials
-<<<<<<< HEAD
 	EnableGRPC                  bool
-=======
 	DiscordOauthCredentials     *oauth.Credentials
->>>>>>> f4dc9a07
 }
 
 var configurers = []configurer{
@@ -505,14 +502,17 @@
 		return nil
 	},
 
-<<<<<<< HEAD
 	// ENABLE_GRPC
 	func(c *Config) error {
 		if experimental, _ := lookupBool("EXPERIMENTAL", false); experimental {
 			val, err := lookupBool("ENABLE_GRPC", false)
 			if err == nil {
 				c.EnableGRPC = val
-=======
+			}
+			return err
+		}
+		return nil
+	},
 	// DISCORD_OAUTH_CREDENTIALS is a credential pair in the format `id:secret`. When specified,
 	// AuthN will enable routes for Discord OAuth signin.
 	func(c *Config) error {
@@ -520,7 +520,6 @@
 			credentials, err := oauth.NewCredentials(val)
 			if err == nil {
 				c.DiscordOauthCredentials = credentials
->>>>>>> f4dc9a07
 			}
 			return err
 		}
