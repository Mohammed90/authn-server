--- conflicted
+++ resolved
@@ -27,13 +27,10 @@
 	return fmt.Sprintf("%v: %v", e.Field, e.Message)
 }
 
-<<<<<<< HEAD
-=======
 func (e FieldError) Error() string {
 	return e.String()
 }
 
->>>>>>> f4dc9a07
 type FieldErrors []FieldError
 
 func (es FieldErrors) Error() string {
@@ -44,11 +41,7 @@
 	return strings.Join(buf, ", ")
 }
 
-<<<<<<< HEAD
-func passwordValidator(cfg *app.Config, password string) *FieldError {
-=======
 func PasswordValidator(cfg *app.Config, password string) *FieldError {
->>>>>>> f4dc9a07
 	if password == "" {
 		return &FieldError{"password", ErrMissing}
 	}
@@ -68,11 +61,7 @@
 	return nil
 }
 
-<<<<<<< HEAD
-func usernameValidator(cfg *app.Config, username string) *FieldError {
-=======
 func UsernameValidator(cfg *app.Config, username string) *FieldError {
->>>>>>> f4dc9a07
 	if cfg.UsernameIsEmail {
 		if !isEmail(username) {
 			return &FieldError{"username", ErrFormatInvalid}
