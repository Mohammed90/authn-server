--- conflicted
+++ resolved
@@ -3,25 +3,16 @@
 import (
 	"context"
 	"fmt"
-<<<<<<< HEAD
+	"log"
 	"os"
 	"os/signal"
 	"path"
-=======
->>>>>>> f4dc9a07
 
 	"github.com/keratin/authn-server/app"
 	"github.com/keratin/authn-server/app/data"
 	grpcserver "github.com/keratin/authn-server/grpc/server"
 	"github.com/keratin/authn-server/server"
-<<<<<<< HEAD
-	log "github.com/sirupsen/logrus"
-=======
 	"github.com/sirupsen/logrus"
-
-	"os"
-	"path"
->>>>>>> f4dc9a07
 )
 
 // VERSION is a value injected at build time with ldflags
