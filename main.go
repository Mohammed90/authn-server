--- conflicted
+++ resolved
@@ -3,6 +3,7 @@
 import (
 	"context"
 	"fmt"
+	"log"
 	"os"
 	"os/signal"
 	"path"
@@ -11,14 +12,7 @@
 	"github.com/keratin/authn-server/app/data"
 	grpcserver "github.com/keratin/authn-server/grpc/server"
 	"github.com/keratin/authn-server/server"
-<<<<<<< HEAD
-	log "github.com/sirupsen/logrus"
-=======
 	"github.com/sirupsen/logrus"
-
-	"os"
-	"path"
->>>>>>> 411fc32b
 )
 
 // VERSION is a value injected at build time with ldflags
