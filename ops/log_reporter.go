--- conflicted
+++ resolved
@@ -1,15 +1,12 @@
 package ops
 
 import (
+	"fmt"
 	"net/http"
-<<<<<<< HEAD
-	"time"
 
 	"google.golang.org/grpc"
-=======
 
 	"github.com/sirupsen/logrus"
->>>>>>> f4dc9a07
 )
 
 // LogReporter is an ErrorReporter that prints to the log (likely STDOUT)
@@ -24,14 +21,14 @@
 
 // ReportRequestError logs error information. The printed details are not robust.
 func (r *LogReporter) ReportRequestError(err error, req *http.Request) {
-<<<<<<< HEAD
-	log.Printf("[%v][%v %v] %v\n", time.Now(), req.Method, req.URL, err)
+	r.WithFields(logrus.Fields{"method": req.Method, "URL": req.URL}).Error(err)
 }
 
 // ReportGRPCError logs information of gRPC request.
 func (r *LogReporter) ReportGRPCError(err error, info *grpc.UnaryServerInfo, req interface{}) {
-	log.Printf("[%v][%T %v] [%T] %v\n", time.Now(), info.Server, info.FullMethod, req, err)
-=======
-	r.WithFields(logrus.Fields{"method": req.Method, "URL": req.URL}).Error(err)
->>>>>>> f4dc9a07
+	r.WithFields(logrus.Fields{
+		"server":  fmt.Sprintf("%T", info.Server),
+		"method":  fmt.Sprintf("%v", info.FullMethod),
+		"request": fmt.Sprintf("%T", req),
+	}).Error(err)
 }