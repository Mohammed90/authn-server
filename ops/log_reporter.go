package ops

import (
	"net/http"
<<<<<<< HEAD
	"time"

	"google.golang.org/grpc"
=======

	"github.com/sirupsen/logrus"
>>>>>>> 411fc32b
)

// LogReporter is an ErrorReporter that prints to the log (likely STDOUT)
type LogReporter struct {
	logrus.FieldLogger
}

// ReportError logs error information. The printed details are not robust.
func (r *LogReporter) ReportError(err error) {
	r.Error(err)
}

// ReportRequestError logs error information. The printed details are not robust.
func (r *LogReporter) ReportRequestError(err error, req *http.Request) {
<<<<<<< HEAD
	log.Printf("[%v][%v %v] %v\n", time.Now(), req.Method, req.URL, err)
}

// ReportGRPCError logs information of gRPC request.
func (r *LogReporter) ReportGRPCError(err error, info *grpc.UnaryServerInfo, req interface{}) {
	log.Printf("[%v][%T %v] [%T] %v\n", time.Now(), info.Server, info.FullMethod, req, err)
=======
	r.WithFields(logrus.Fields{"method": req.Method, "URL": req.URL}).Error(err)
>>>>>>> 411fc32b
}<|MERGE_RESOLUTION|>--- conflicted
+++ resolved
@@ -1,15 +1,13 @@
 package ops
 
 import (
+	"log"
 	"net/http"
-<<<<<<< HEAD
 	"time"
 
 	"google.golang.org/grpc"
-=======
 
 	"github.com/sirupsen/logrus"
->>>>>>> 411fc32b
 )
 
 // LogReporter is an ErrorReporter that prints to the log (likely STDOUT)
@@ -24,14 +22,10 @@
 
 // ReportRequestError logs error information. The printed details are not robust.
 func (r *LogReporter) ReportRequestError(err error, req *http.Request) {
-<<<<<<< HEAD
-	log.Printf("[%v][%v %v] %v\n", time.Now(), req.Method, req.URL, err)
+	r.WithFields(logrus.Fields{"method": req.Method, "URL": req.URL}).Error(err)
 }
 
 // ReportGRPCError logs information of gRPC request.
 func (r *LogReporter) ReportGRPCError(err error, info *grpc.UnaryServerInfo, req interface{}) {
 	log.Printf("[%v][%T %v] [%T] %v\n", time.Now(), info.Server, info.FullMethod, req, err)
-=======
-	r.WithFields(logrus.Fields{"method": req.Method, "URL": req.URL}).Error(err)
->>>>>>> 411fc32b
 }